--- conflicted
+++ resolved
@@ -6,23 +6,6 @@
  */
 
 #include "helpers/storageHelperFactory.h"
-<<<<<<< HEAD
-#include "directIOHelper.h"
-#include "clusterProxyHelper.h"
-#include "communicationHandler.h"
-
-#include <boost/algorithm/string.hpp>
-#include <boost/lexical_cast.hpp>
-
-using namespace boost;
-using namespace std;
-
-namespace veil {
-namespace helpers {
-
-BufferLimits::BufferLimits(const size_t wgl, const size_t rgl, const size_t wfl,
-               const size_t rfl, const size_t pbs)
-=======
 
 #include "clusterProxyHelper.h"
 #include "directIOHelper.h"
@@ -36,7 +19,6 @@
 
 BufferLimits::BufferLimits(const size_t wgl, const size_t rgl, const size_t wfl,
                            const size_t rfl, const size_t pbs)
->>>>>>> 40d95863
     : writeBufferGlobalSizeLimit{wgl}
     , readBufferGlobalSizeLimit{rgl}
     , writeBufferPerFileSizeLimit{wfl}
@@ -54,30 +36,13 @@
 
 } // namespace utils
 
-<<<<<<< HEAD
-StorageHelperFactory::StorageHelperFactory(boost::shared_ptr<SimpleConnectionPool> connectionPool,
-=======
 StorageHelperFactory::StorageHelperFactory(std::shared_ptr<SimpleConnectionPool> connectionPool,
->>>>>>> 40d95863
                                            const BufferLimits &limits)
     : m_connectionPool{std::move(connectionPool)}
     , m_limits{limits}
 {
 }
 
-<<<<<<< HEAD
-
-boost::shared_ptr<IStorageHelper> StorageHelperFactory::getStorageHelper(const string &sh_name,
-                                                                         const IStorageHelper::ArgsMap &args) {
-    if(sh_name == "DirectIO")
-        return boost::shared_ptr<IStorageHelper>(new DirectIOHelper(args));
-    else if(sh_name == "ClusterProxy")
-        return boost::shared_ptr<IStorageHelper>(new ClusterProxyHelper(m_connectionPool, m_limits, args));
-    else
-    {
-        return boost::shared_ptr<IStorageHelper>();
-    }
-=======
 std::shared_ptr<IStorageHelper> StorageHelperFactory::getStorageHelper(const std::string &sh_name,
                                                                        const IStorageHelper::ArgsMap &args) {
     if(sh_name == "DirectIO")
@@ -92,12 +57,6 @@
 std::string srvArg(const int argno)
 {
     return "srv_arg" + std::to_string(argno);
->>>>>>> 40d95863
-}
-
-string srvArg(const int argno)
-{
-    return "srv_arg" + boost::lexical_cast<std::string>(argno);
 }
 
 } // namespace helpers
