/**
 * @file typedStream.h
 * @author Konrad Zemek
 * @copyright (C) 2015 ACK CYFRONET AGH
 * @copyright This software is released under the MIT license cited in
 * 'LICENSE.txt'
 */

#ifndef HELPERS_COMMUNICATION_STREAMING_TYPED_STREAM_H
#define HELPERS_COMMUNICATION_STREAMING_TYPED_STREAM_H

#include "communication/declarations.h"
#include "helpers/logging.h"
#include "messages/clientMessage.h"
#include "messages/endOfStream.h"
#include "messages/status.h"

#include <tbb/concurrent_priority_queue.h>

#include <algorithm>
#include <atomic>
#include <chrono>
#include <cstdint>
#include <functional>
#include <mutex>
#include <shared_mutex>
#include <vector>
/**
 * std::<shared_timed_mutex> on OSX is available only since
 * macOS Sierra (10.12), so use folly::SharedMutex on older OSX version.
 */
#if defined(__APPLE__) && (MAC_OS_X_VERSION_MAX_ALLOWED < 101200)
#include <folly/SharedMutex.h>
#endif

namespace one {
namespace communication {
namespace streaming {

#if defined(__APPLE__) && (MAC_OS_X_VERSION_MAX_ALLOWED < 101200)
using BufferMutexType = folly::SharedMutex;
#else
using BufferMutexType = std::shared_timed_mutex;
#endif

struct StreamLess {
    bool operator()(const ClientMessagePtr &a, const ClientMessagePtr &b) const
    {
        return a->message_stream().sequence_number() >
            b->message_stream().sequence_number();
    }
};

/**
 * @c TypedStream provides outgoing message stream functionalities to an
 * existing communication stack.
 */
template <class Communicator> class TypedStream {
public:
    /**
     * Constructor.
     * @param communicator The communication stack used to send stream messages.
     * It must at least implement @c send(ClientMessagePtr, const int).
     * @param streamId ID number of this stream.
     */
    TypedStream(
        std::shared_ptr<Communicator> communicator, std::uint64_t streamId,
        std::chrono::seconds providerTimeout,
        std::function<void()> unregister = [] {});

    TypedStream(TypedStream &&) = delete;
    TypedStream(const TypedStream &) = delete;
    TypedStream &operator=(TypedStream &&) = delete;
    TypedStream &operator=(const TypedStream) = delete;

    /**
     * Destructor.
     * Closes the stream if not yet closed.
     */
    virtual ~TypedStream();

    /**
     * Sends a next message in the stream.
     * @param msg The message to send through the stream.
     */
    virtual void send(messages::ClientMessage &&msg);

    /**
     * Sends a next message in the stream.
     * @param msg The message to send through the stream.
     */
    virtual void send(ClientMessagePtr msg);

    virtual void sendSync(ClientMessagePtr msg);

    /**
     * Resends messages requested by the remote party.
     * @param msg Details of the request.
     */
    void handleMessageRequest(const clproto::MessageRequest &msg);

    /**
     * Removes already processed messages from an internal buffer.
     * @param msg Details of processed messages.
     */
    void handleMessageAcknowledgement(
        const clproto::MessageAcknowledgement &msg);

    /**
     * Closes the stream by sending an end-of-stream message.
     */
    virtual void close();

    /**
     * Resets the stream's counters and resends all messages with recomputed
     * sequence number.
     */
    void reset();

private:
    void saveAndPass(ClientMessagePtr msg);
    void saveAndPassSync(ClientMessagePtr msg);
    void dropMessagesWithLowerSequenceNumber(const size_t sequenceNumber);

    std::shared_ptr<Communicator> m_communicator;
    const std::uint64_t m_streamId;
    std::function<void()> m_unregister;
    std::atomic<std::uint64_t> m_sequenceId{0};
    BufferMutexType m_bufferMutex;
    tbb::concurrent_priority_queue<ClientMessagePtr, StreamLess> m_buffer;
    const std::chrono::seconds m_providerTimeout;
};

template <class Communicator>
TypedStream<Communicator>::TypedStream(
    std::shared_ptr<Communicator> communicator, const uint64_t streamId,
    const std::chrono::seconds providerTimeout,
    std::function<void()> unregister)
    : m_communicator{std::move(communicator)}
    , m_streamId{streamId}
    , m_unregister{std::move(unregister)}
    , m_providerTimeout{providerTimeout}
{
    LOG_FCALL() << LOG_FARG(streamId);
}

template <class Communicator> TypedStream<Communicator>::~TypedStream()
{
    LOG_FCALL();

    close();
    m_unregister();
}

template <class Communicator>
void TypedStream<Communicator>::send(messages::ClientMessage &&msg)
{
    LOG_FCALL() << LOG_FARG(msg.toString());

    send(messages::serialize(std::move(msg)));
}

template <class Communicator>
void TypedStream<Communicator>::send(ClientMessagePtr msg)
{
    LOG_FCALL();

    auto *msgStream = msg->mutable_message_stream();
    msgStream->set_stream_id(m_streamId);
    msgStream->set_sequence_number(m_sequenceId++);
    saveAndPass(std::move(msg));
}

template <class Communicator>
void TypedStream<Communicator>::sendSync(ClientMessagePtr msg)
{
    LOG_FCALL();

    auto *msgStream = msg->mutable_message_stream();
    msgStream->set_stream_id(m_streamId);
    msgStream->set_sequence_number(m_sequenceId++);
    saveAndPassSync(std::move(msg));
}

template <class Communicator> void TypedStream<Communicator>::close()
{
    LOG_FCALL();

    send(messages::EndOfStream{});
}

template <class Communicator> void TypedStream<Communicator>::reset()
{
    LOG_FCALL();

    LOG_DBG(3) << "Renumbering stream message " << m_streamId
               << " sequence numbers from 0";

    std::lock_guard<BufferMutexType> lock{m_bufferMutex};
    m_sequenceId = 0;

    std::vector<ClientMessagePtr> processed;
    for (ClientMessagePtr it; m_buffer.try_pop(it);) {
        LOG_DBG(3) << "Resetting stream message sequence number to: "
                   << m_sequenceId;
        it->mutable_message_stream()->set_sequence_number(m_sequenceId++);
        processed.emplace_back(std::move(it));
    }

    for (auto &msgStream : processed) {
        auto msgCopy = std::make_unique<clproto::ClientMessage>(*msgStream);
        m_buffer.emplace(std::move(msgStream));
    }
}

template <class Communicator>
void TypedStream<Communicator>::saveAndPass(ClientMessagePtr msg)
{
    LOG_FCALL();

    auto msgCopy = std::make_unique<clproto::ClientMessage>(*msg);

    {
        std::shared_lock<BufferMutexType> lock{m_bufferMutex};
        m_buffer.emplace(std::move(msgCopy));
    }

    m_communicator->send(
        std::move(msg), [](auto /*unused*/) {}, 0);
}

template <class Communicator>
void TypedStream<Communicator>::saveAndPassSync(ClientMessagePtr msg)
{
    LOG_FCALL();

    auto msgCopy = std::make_unique<clproto::ClientMessage>(*msg);

<<<<<<< HEAD
        try {
            communication::wait(
                m_communicator->template communicateRaw<messages::Status>(
                    std::move(msg)),
                m_providerTimeout);
        }
        catch (std::system_error &e) {
            if (e.code().value() == ETIMEDOUT) {
                LOG(WARNING) << "Synchronous subscription timed out - ignoring";
            }
            else
                throw e;
        }
=======
    {
        std::shared_lock<BufferMutexType> lock{m_bufferMutex};
        m_buffer.emplace(std::move(msgCopy));
>>>>>>> ba857452
    }

    communication::wait(
        m_communicator->template communicateRaw<messages::Status>(
            std::move(msg)),
        m_providerTimeout);
}

template <class Communicator>
void TypedStream<Communicator>::handleMessageRequest(
    const clproto::MessageRequest &msg)
{
    LOG_FCALL();

    LOG_DBG(3) << "Oneprovider requested messages in stream: "
               << msg.stream_id() << " in range: ["
               << msg.lower_sequence_number() << ", "
               << msg.upper_sequence_number() << "]";

    std::vector<ClientMessagePtr> processed;
    processed.reserve(
        msg.upper_sequence_number() - msg.lower_sequence_number() + 1);

    auto messagesFound{false};
    size_t lastBufferedMessageSeqNum{0};

    std::shared_lock<BufferMutexType> lock{m_bufferMutex};
    // Extract all messages with sequence number lower than requested
    // upper range limit
    for (ClientMessagePtr it; m_buffer.try_pop(it);) {
        if (it->message_stream().sequence_number() > lastBufferedMessageSeqNum)
            lastBufferedMessageSeqNum = it->message_stream().sequence_number();

        if (it->message_stream().sequence_number() <=
            msg.upper_sequence_number()) {
            LOG_DBG(4) << "Found requested message with sequence number: "
                       << it->message_stream().sequence_number();

            processed.emplace_back(std::move(it));
        }
        else {
            LOG_DBG(4) << "Putting back message with sequence number: "
                       << it->message_stream().sequence_number();

            m_buffer.emplace(std::move(it));
            break;
        }
    }

    for (auto &streamMessage : processed) {
        if (streamMessage->message_stream().sequence_number() >=
            msg.lower_sequence_number()) {
            LOG_DBG(3) << "Sending requested stream " << msg.stream_id()
                       << "  message "
                       << streamMessage->message_stream().sequence_number();

            saveAndPass(std::move(streamMessage));
        }
        else {
            LOG_DBG(4) << "Putting back message: "
                       << streamMessage->message_stream().sequence_number();

            m_buffer.emplace(std::move(streamMessage));
        }
    }

    if (!messagesFound) {
        LOG_DBG(3) << "No messages found in message buffer for stream "
                   << msg.stream_id()
                   << " - last buffered message sequence number: "
                   << lastBufferedMessageSeqNum;
    }
}

template <class Communicator>
void TypedStream<Communicator>::handleMessageAcknowledgement(
    const clproto::MessageAcknowledgement &msg)
{
    LOG_FCALL();

    LOG_DBG(3) << "Received message acknowledgement for stream id: "
               << msg.stream_id()
               << " sequence number: " << msg.sequence_number();

    dropMessagesWithLowerSequenceNumber(msg.sequence_number());
}

template <class Communicator>
void TypedStream<Communicator>::dropMessagesWithLowerSequenceNumber(
    const size_t sequenceNumber)
{
    LOG_FCALL();

    std::shared_lock<BufferMutexType> lock{m_bufferMutex};
    for (ClientMessagePtr it; m_buffer.try_pop(it);) {
        // Keep the message in the buffer if it's sequence number is larger than
        // the acknowledgement number
        if (it->message_stream().sequence_number() > sequenceNumber) {
            m_buffer.emplace(std::move(it));
            break;
        }
        LOG_DBG(3) << "Dropped acknowledged stream " << m_streamId
                   << " message with sequence number "
                   << it->message_stream().sequence_number();
    }
}

} // namespace streaming
} // namespace communication
} // namespace one

#endif // HELPERS_COMMUNICATION_STREAMING_TYPED_STREAM_H<|MERGE_RESOLUTION|>--- conflicted
+++ resolved
@@ -236,25 +236,10 @@
 
     auto msgCopy = std::make_unique<clproto::ClientMessage>(*msg);
 
-<<<<<<< HEAD
-        try {
-            communication::wait(
-                m_communicator->template communicateRaw<messages::Status>(
-                    std::move(msg)),
-                m_providerTimeout);
-        }
-        catch (std::system_error &e) {
-            if (e.code().value() == ETIMEDOUT) {
-                LOG(WARNING) << "Synchronous subscription timed out - ignoring";
-            }
-            else
-                throw e;
-        }
-=======
+
     {
         std::shared_lock<BufferMutexType> lock{m_bufferMutex};
         m_buffer.emplace(std::move(msgCopy));
->>>>>>> ba857452
     }
 
     communication::wait(
