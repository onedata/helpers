/**
* @file pong.h
* @author Krzysztof Trzepla
* @copyright (C) 2015 ACK CYFRONET AGH
* @copyright This software is released under the MIT license cited in
* 'LICENSE.txt'
*/

#ifndef HELPERS_MESSAGES_PONG_H
#define HELPERS_MESSAGES_PONG_H

#include "serverMessage.h"

#include <boost/optional.hpp>

#include <memory>
#include <string>

namespace one {
namespace messages {

/**
* The Pong class represents a message that is sent by the server to
* confirm session establishment.
*/
class Pong : public ServerMessage {
public:
    /**
    * Constructor.
    * @param serverMessage Protocol Buffers message representing @c
    * Pong counterpart.
    */
    Pong(std::unique_ptr<ProtocolServerMessage> serverMessage);

<<<<<<< HEAD
    virtual std::string toString() const override;
=======
    const boost::optional<std::string> &data() const;

private:
    boost::optional<std::string> m_data;
>>>>>>> ade25b19
};

} // namespace messages
} // namespace one

#endif // HELPERS_MESSAGES_PONG_H<|MERGE_RESOLUTION|>--- conflicted
+++ resolved
@@ -32,14 +32,12 @@
     */
     Pong(std::unique_ptr<ProtocolServerMessage> serverMessage);
 
-<<<<<<< HEAD
+    const boost::optional<std::string> &data() const;
+
     virtual std::string toString() const override;
-=======
-    const boost::optional<std::string> &data() const;
 
 private:
     boost::optional<std::string> m_data;
->>>>>>> ade25b19
 };
 
 } // namespace messages
