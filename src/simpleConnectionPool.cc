--- conflicted
+++ resolved
@@ -9,11 +9,13 @@
 
 #include "communicationHandler.h"
 #include "logging.h"
+#include "helpers/storageHelperFactory.h"
 
 #include <sys/socket.h>
 #include <netdb.h>
 
 #include <algorithm>
+#include <exception>
 #include <functional>
 
 using namespace std;
@@ -79,11 +81,7 @@
 
         lock.unlock();
 
-<<<<<<< HEAD
-        conn.reset(new CommunicationHandler(connectTo, m_port, m_getCertInfo, poolInfo.endpoint, m_checkCertificate));
-=======
         conn = std::make_shared<CommunicationHandler>(connectTo, m_port, m_getCertInfo, poolInfo.endpoint, m_checkCertificate);
->>>>>>> 40d95863
         conn->setFuseID(m_fuseId);  // Set FuseID that shall be used by this connection as session ID
         if(m_pushCallback)                          // Set callback that shall be used for PUSH messages and error messages
             conn->setPushCallback(m_pushCallback);  // Note that this doesnt enable/register PUSH channel !
@@ -221,19 +219,12 @@
     return lst;
 }
 
-<<<<<<< HEAD
-SimpleConnectionPool::ConnectionPoolInfo::ConnectionPoolInfo(cert_info_fun getCertInfo, const bool checkCertificate, unsigned int s)
-    : size(s)
-    , m_getCertInfo{std::move(getCertInfo)}
-    , m_checkCertificate(checkCertificate)
-=======
 SimpleConnectionPool::ConnectionPoolInfo::ConnectionPoolInfo(cert_info_fun getCertInfo,
                                                              bool checkCertificate,
                                                              unsigned int s)
     : size(s)
     , m_getCertInfo{std::move(getCertInfo)}
     , m_checkCertificate{checkCertificate}
->>>>>>> 40d95863
 {
     LOG(INFO) << "Initializing a WebSocket endpoint";
     websocketpp::lib::error_code ec;
