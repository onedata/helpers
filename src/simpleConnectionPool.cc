/**
 * @file simpleConnectionPool.cc
 * @author Rafal Slota
 * @copyright (C) 2013 ACK CYFRONET AGH
 * @copyright This software is released under the MIT license cited in 'LICENSE.txt'
 */

#include "simpleConnectionPool.h"
#include "communicationHandler.h"
#include "logging.h"
#include <netinet/in.h>
#include <sys/types.h>
#include <sys/socket.h>
#include <arpa/inet.h>
#include <netdb.h>
#include <iterator>
#include <algorithm>
#include <boost/thread/thread_time.hpp>
#include <exception>
#include "helpers/storageHelperFactory.h"

using namespace boost;
using namespace std;

namespace veil {

SimpleConnectionPool::SimpleConnectionPool(const string &hostname, int port,
                                           cert_info_fun certInfoFun,
                                           const bool checkCertificate,
                                           int metaPoolSize, int dataPoolSize)
    : m_hostname(hostname)
    , m_port(port)
    , m_getCertInfo(certInfoFun)
    , m_checkCertificate{checkCertificate}
{
    m_connectionPools.emplace(META_POOL, std::unique_ptr<ConnectionPoolInfo>(new ConnectionPoolInfo(certInfoFun, metaPoolSize)));
    m_connectionPools.emplace(DATA_POOL, std::unique_ptr<ConnectionPoolInfo>(new ConnectionPoolInfo(certInfoFun, dataPoolSize)));
}

void SimpleConnectionPool::resetAllConnections(PoolType type)
{
    m_connectionPools.at(type)->connections.clear();
    setPoolSize(type, m_connectionPools.at(type)->size); // Force connection reinitialization
}

boost::shared_ptr<CommunicationHandler> SimpleConnectionPool::newConnection(PoolType type)
{
    boost::unique_lock< boost::recursive_mutex > lock(m_access);

    ConnectionPoolInfo &poolInfo = *m_connectionPools.at(type);
    boost::shared_ptr<CommunicationHandler> conn;

    CounterRAII sc(poolInfo.currWorkers);

    lock.unlock();
    list<string> ips = dnsQuery(m_hostname);
    lock.lock();

    list<string>::iterator it = m_hostnamePool.begin();
    while(it != m_hostnamePool.end()) // Delete all hostname from m_hostnamePool which are not present in dnsQuery response
    {
        list<string>::const_iterator itIP = find(ips.begin(), ips.end(), (*it));
        if(itIP == ips.end())
            it = m_hostnamePool.erase(it);
        else ++it;
    }

    for(it = ips.begin(); it != ips.end(); ++it)
    {
        list<string>::const_iterator itIP = find(m_hostnamePool.begin(), m_hostnamePool.end(), (*it));
        if(itIP == m_hostnamePool.end())
            m_hostnamePool.push_back((*it));
    }

    // Connect to first working host
    int hostnameCount = m_hostnamePool.size();
    while(hostnameCount--)
    {
        string connectTo = m_hostnamePool.front();
        m_hostnamePool.pop_front();
        m_hostnamePool.push_back(connectTo);

        lock.unlock();

<<<<<<< HEAD
        conn.reset(new CommunicationHandler(connectTo, m_port, m_getCertInfo, m_checkCertificate));
=======
        conn.reset(new CommunicationHandler(connectTo, m_port, m_getCertInfo, poolInfo.endpoint));
>>>>>>> ad600450
        conn->setFuseID(m_fuseId);  // Set FuseID that shall be used by this connection as session ID
        if(m_pushCallback)                          // Set callback that shall be used for PUSH messages and error messages
            conn->setPushCallback(m_pushCallback);  // Note that this doesnt enable/register PUSH channel !

        if(m_pushCallback && m_fuseId.size() > 0 && type == META_POOL) // Enable PUSH channel (will register itself when possible)
            conn->enablePushChannel();

        if(conn->openConnection() == 0) {
            break;
        }

        m_lastError.store(conn->getLastError());

        lock.lock();
        conn.reset();
        LOG(WARNING) << "Cannot connect to host: " << connectTo << ":" << m_port;

    }

    if(conn)
        poolInfo.connections.push_front(make_pair(conn, time(NULL)));
    else
        LOG(ERROR) << "Opening new connection (type: " << type << ") failed!";

    return conn;
}

boost::shared_ptr<CommunicationHandler> SimpleConnectionPool::selectConnection(PoolType type)
{
    boost::unique_lock< boost::recursive_mutex > lock(m_access);
    boost::shared_ptr<CommunicationHandler> conn;

    ConnectionPoolInfo &poolInfo = *m_connectionPools.at(type);

    // Delete first connection in pool if its error counter is way to big
    if(poolInfo.connections.size() > 0 && poolInfo.connections.front().first->getErrorCount() > MAX_CONNECTION_ERROR_COUNT) {
        LOG(INFO) << "Connection " << poolInfo.connections.front().first << " emited to many errors. Reinitializing object.";
        poolInfo.connections.pop_front();
    }

    // Remove redundant connections
    while(poolInfo.connections.size() > poolInfo.size)
        poolInfo.connections.pop_back();

    // Check if pool size matches config
    long toStart = poolInfo.size - poolInfo.connections.size() - poolInfo.currWorkers;
    if(poolInfo.connections.size() == 0 && toStart <= 0)
        toStart = 1;

    DLOG(INFO) << "Current pool size: " << poolInfo.connections.size() << ", connections in construction: " << poolInfo.currWorkers << ", expected: " << poolInfo.size;

    while(toStart --> 0) // Current pool is too small, we should create some connection(s)
    {
        LOG(INFO) << "Connection pool (" << type << " is to small (" << poolInfo.connections.size() << " connections - expected: " << poolInfo.size << "). Opening new connection...";

        if(poolInfo.connections.size() > 0) {
            boost::thread t = boost::thread(boost::bind(&SimpleConnectionPool::newConnection, shared_from_this(), type));
            t.detach();
        }
        else
            conn = newConnection(type);
    }

    if(poolInfo.connections.size() > 0)
    {
        conn = poolInfo.connections.front().first;

        // Round-robin
        poolInfo.connections.push_back(poolInfo.connections.front());
        poolInfo.connections.pop_front();
    }

    return conn;
}

void SimpleConnectionPool::releaseConnection(boost::shared_ptr<CommunicationHandler> conn)
{
    return;
}

error::Error SimpleConnectionPool::getLastError() const
{
    return m_lastError.load();
}

void SimpleConnectionPool::setPoolSize(PoolType type, unsigned int s)
{
    boost::unique_lock< boost::recursive_mutex > lock(m_access);
    m_connectionPools.at(type)->size = s;

    // Insert new connections to pool if needed (async)
    long toStart = m_connectionPools.at(type)->size - m_connectionPools.at(type)->connections.size();
    while(toStart-- > 0) {
        boost::thread t = boost::thread(boost::bind(&SimpleConnectionPool::newConnection, shared_from_this(), type));
        t.detach();
    }
}

void SimpleConnectionPool::setPushCallback(const string &fuseId, push_callback hdl)
{
    m_fuseId = fuseId;
    m_pushCallback = hdl;
}

list<string> SimpleConnectionPool::dnsQuery(const string &hostname)
{
    boost::unique_lock< boost::recursive_mutex > lock(m_access);

    list<string> lst;
    struct addrinfo *result;
    struct addrinfo *res;

    if(getaddrinfo(hostname.c_str(), NULL, NULL, &result) == 0) {
        for(res = result; res != NULL; res = res->ai_next) {
            char ip[INET_ADDRSTRLEN + 1] = "";
            switch(res->ai_addr->sa_family) {
                case AF_INET:
                    if(inet_ntop(res->ai_addr->sa_family, &((struct sockaddr_in*)res->ai_addr)->sin_addr, ip, INET_ADDRSTRLEN + 1) != NULL)
                        lst.push_back(string(ip));
                case AF_INET6:
                    // Not supported
                    break;
                default:
                    break;
            }
        }
        freeaddrinfo(result);
    }

    if(lst.size() == 0) {
        LOG(ERROR) << "DNS lookup failed for host: " << hostname;
        lst.push_back(hostname); // Make sure that returned list is not empty but adding argument to it
    }

    return lst;
}

SimpleConnectionPool::ConnectionPoolInfo::ConnectionPoolInfo(cert_info_fun getCertInfo, unsigned int s)
    : size(s)
    , m_getCertInfo{std::move(getCertInfo)}
{
    LOG(INFO) << "Initializing a WebSocket endpoint";
    websocketpp::lib::error_code ec;
    endpoint->clear_access_channels(websocketpp::log::alevel::all);
    endpoint->clear_error_channels(websocketpp::log::elevel::all);
    endpoint->init_asio(ec);
    endpoint->start_perpetual();

    if(ec)
    {
        LOG(ERROR) << "Cannot initlize WebSocket endpoint; terminating.";
        std::terminate();
    }

    // Start worker thread
    m_ioWorker = boost::thread(&ws_client::run, endpoint);

    endpoint->set_tls_init_handler(bind(&ConnectionPoolInfo::onTLSInit, this, ::_1));
    endpoint->set_socket_init_handler(bind(&ConnectionPoolInfo::onSocketInit, this, ::_1, ::_2));
}

SimpleConnectionPool::ConnectionPoolInfo::~ConnectionPoolInfo()
{
    LOG(INFO) << "Stopping the WebSocket endpoint";
    endpoint->stop_perpetual();

    for(auto &con: connections)
        con.first->closeConnection();

    LOG(INFO) << "Stopping WebSocket endpoint worker thread";
    m_ioWorker.join();
}

context_ptr SimpleConnectionPool::ConnectionPoolInfo::onTLSInit(websocketpp::connection_hdl hdl)
{
    if (!m_getCertInfo) {
        LOG(ERROR) << "Cannot get CertificateInfo due to null getter";
        return context_ptr();
    }

    CertificateInfo certInfo = m_getCertInfo();

    try {
        context_ptr ctx(new boost::asio::ssl::context(boost::asio::ssl::context::sslv3));

        ctx->set_options(boost::asio::ssl::context::default_workarounds |
                         boost::asio::ssl::context::no_sslv2 |
                         boost::asio::ssl::context::single_dh_use);

        ctx->set_default_verify_paths();
        ctx->set_verify_mode(helpers::config::checkCertificate.load()
                             ? boost::asio::ssl::verify_peer
                             : boost::asio::ssl::verify_none);

        boost::asio::ssl::context_base::file_format file_format; // Certificate format
        if(certInfo.cert_type == CertificateInfo::ASN1) {
            file_format = boost::asio::ssl::context::asn1;
        } else {
            file_format = boost::asio::ssl::context::pem;
        }

        if(certInfo.cert_type == CertificateInfo::P12) {
            LOG(ERROR) << "Unsupported certificate format: P12";
            return context_ptr();
        }

        if(boost::asio::buffer_size(certInfo.chain_data) && boost::asio::buffer_size(certInfo.chain_data)) {
            ctx->use_certificate_chain(certInfo.chain_data);
            ctx->use_private_key(certInfo.key_data, file_format);
        } else {
            ctx->use_certificate_chain_file(certInfo.user_cert_path);
            ctx->use_private_key_file(certInfo.user_key_path, file_format);
        }

        return ctx;

    } catch (boost::system::system_error& e) {
        LOG(ERROR) << "Cannot initialize TLS socket due to: " << e.what()
                   << " with cert file: " << certInfo.user_cert_path << " and key file: "
                   << certInfo.user_key_path;
    }

    return context_ptr();
}

void SimpleConnectionPool::ConnectionPoolInfo::onSocketInit(websocketpp::connection_hdl hdl, socket_type &socket)
{
    // Disable socket delay
    socket.lowest_layer().set_option(boost::asio::ip::tcp::no_delay(true));
}

} // namespace veil<|MERGE_RESOLUTION|>--- conflicted
+++ resolved
@@ -82,11 +82,7 @@
 
         lock.unlock();
 
-<<<<<<< HEAD
-        conn.reset(new CommunicationHandler(connectTo, m_port, m_getCertInfo, m_checkCertificate));
-=======
-        conn.reset(new CommunicationHandler(connectTo, m_port, m_getCertInfo, poolInfo.endpoint));
->>>>>>> ad600450
+        conn.reset(new CommunicationHandler(connectTo, m_port, m_getCertInfo, m_checkCertificate, poolInfo.endpoint));
         conn->setFuseID(m_fuseId);  // Set FuseID that shall be used by this connection as session ID
         if(m_pushCallback)                          // Set callback that shall be used for PUSH messages and error messages
             conn->setPushCallback(m_pushCallback);  // Note that this doesnt enable/register PUSH channel !
