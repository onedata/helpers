--- conflicted
+++ resolved
@@ -57,11 +57,7 @@
     }
 }
 
-<<<<<<< HEAD
 void BufferAgent::updateRdBufferSize(const std::string &key, size_t size)
-=======
-void BufferAgent::updateRdBufferSize(std::string key, size_t size)
->>>>>>> 659b7989
 {
     unique_lock guard(m_bufferSizeMutex);
     rdbuf_size_mem_t::iterator it = m_rdBufferSizeMem.find(key);
@@ -460,11 +456,7 @@
 
                         wrapper->lastError = writeRes;
                     }
-<<<<<<< HEAD
-                    else if(writeRes < block->data.size())
-=======
                     else if(static_cast<size_t>(writeRes) < block->data.size())
->>>>>>> 659b7989
                     {
                         block->offset += writeRes;
                         block->data = block->data.substr(writeRes);
