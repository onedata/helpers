--- conflicted
+++ resolved
@@ -59,13 +59,8 @@
         boost::thread m_ioWorker;
     };
 
-<<<<<<< HEAD
     SimpleConnectionPool(const std::string &hostname, int port, cert_info_fun, const bool checkCertificate = false, int metaPoolSize = DEFAULT_POOL_SIZE, int dataPoolSize = DEFAULT_POOL_SIZE);
-    virtual ~SimpleConnectionPool();
-=======
-    SimpleConnectionPool(const std::string &hostname, int port, cert_info_fun, int metaPoolSize = DEFAULT_POOL_SIZE, int dataPoolSize = DEFAULT_POOL_SIZE);
     virtual ~SimpleConnectionPool() = default;
->>>>>>> ad600450
 
     virtual void setPoolSize(PoolType type, unsigned int);                  ///< Sets size of connection pool. Default for each pool is: 2
     virtual void setPushCallback(const std::string &fuseId, push_callback); ///< Sets fuseID and callback function that will be registered for
