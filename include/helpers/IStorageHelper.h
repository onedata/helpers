/**
 * @file IStorageHelper.h
 * @author Rafal Slota
 * @copyright (C) 2013 ACK CYFRONET AGH
 * @copyright This software is released under the MIT license cited in 'LICENSE.txt'
 */

#ifndef VEILHELPERS_I_STORAGE_HELPER_H
#define VEILHELPERS_I_STORAGE_HELPER_H


#include <fuse.h>
#include <sys/types.h>

#include <boost/any.hpp>

#include <unordered_map>

<<<<<<< HEAD
#include <boost/any.hpp>

#include <unordered_map>

namespace veil {
namespace helpers {
=======
namespace veil
{
namespace helpers
{
>>>>>>> 40d95863

/**
 * The IStorageHelper interface.
 * Base class of all storage helpers. Unifies their interface.
 * All callback have their equivalent in FUSE API and should be used in that matter.
 */
<<<<<<< HEAD
class IStorageHelper {
	public:
        using ArgsMap = std::unordered_map<std::string, boost::any>;

        virtual ~IStorageHelper() {};

        virtual int sh_getattr(const char *path, struct stat *stbuf) = 0;
        virtual int sh_access(const char *path, int mask) = 0;
        virtual int sh_readlink(const char *path, char *buf, size_t size) = 0;
        virtual int sh_readdir(const char *path, void *buf, fuse_fill_dir_t filler, off_t offset, struct fuse_file_info *fi) = 0;
        virtual int sh_mknod(const char *path, mode_t mode, dev_t rdev) = 0;
        virtual int sh_mkdir(const char *path, mode_t mode) = 0;
        virtual int sh_unlink(const char *path) = 0;
        virtual int sh_rmdir(const char *path) = 0;
        virtual int sh_symlink(const char *from, const char *to) = 0;
        virtual int sh_rename(const char *from, const char *to) = 0;
        virtual int sh_link(const char *from, const char *to) = 0;
        virtual int sh_chmod(const char *path, mode_t mode) = 0;
        virtual int sh_chown(const char *path, uid_t uid, gid_t gid) = 0;
        virtual int sh_truncate(const char *path, off_t size) = 0;

        #ifdef HAVE_UTIMENSAT
        virtual int sh_utimens(const char *path, const struct timespec ts[2]) = 0;
        #endif // HAVE_UTIMENSAT

        virtual int sh_open(const char *path, struct fuse_file_info *fi) = 0;
        virtual int sh_read(const char *path, char *buf, size_t size, off_t offset, struct fuse_file_info *fi) = 0;
        virtual int sh_write(const char *path, const char *buf, size_t size, off_t offset, struct fuse_file_info *fi) = 0;
        virtual int sh_statfs(const char *path, struct statvfs *stbuf) = 0;
        virtual int sh_release(const char *path, struct fuse_file_info *fi) = 0;
        virtual int sh_flush(const char *path, struct fuse_file_info *fi) = 0;
        virtual int sh_fsync(const char *path, int isdatasync, struct fuse_file_info *fi) = 0;

        #ifdef HAVE_POSIX_FALLOCATE
        virtual int sh_fallocate(const char *path, int mode, off_t offset, off_t length, struct fuse_file_info *fi) = 0;
        #endif // HAVE_POSIX_FALLOCATE

        /* xattr operations are optional and can safely be left unimplemented */
        #ifdef HAVE_SETXATTR
        virtual int sh_setxattr(const char *path, const char *name, const char *value, size_t size, int flags) = 0;
        virtual int sh_getxattr(const char *path, const char *name, char *value, size_t size) = 0;
        virtual int sh_listxattr(const char *path, char *list, size_t size) = 0;
        virtual int sh_removexattr(const char *path, const char *name) = 0;
        #endif // HAVE_SETXATTR
=======
class IStorageHelper
{
public:
    using ArgsMap = std::unordered_map<std::string, boost::any>;

    virtual ~IStorageHelper() = default;

    virtual int sh_getattr(const char *path, struct stat *stbuf) = 0;
    virtual int sh_access(const char *path, int mask) = 0;
    virtual int sh_readlink(const char *path, char *buf, size_t size) = 0;
    virtual int sh_readdir(const char *path, void *buf, fuse_fill_dir_t filler, off_t offset, struct fuse_file_info *fi) = 0;
    virtual int sh_mknod(const char *path, mode_t mode, dev_t rdev) = 0;
    virtual int sh_mkdir(const char *path, mode_t mode) = 0;
    virtual int sh_unlink(const char *path) = 0;
    virtual int sh_rmdir(const char *path) = 0;
    virtual int sh_symlink(const char *from, const char *to) = 0;
    virtual int sh_rename(const char *from, const char *to) = 0;
    virtual int sh_link(const char *from, const char *to) = 0;
    virtual int sh_chmod(const char *path, mode_t mode) = 0;
    virtual int sh_chown(const char *path, uid_t uid, gid_t gid) = 0;
    virtual int sh_truncate(const char *path, off_t size) = 0;

    #ifdef HAVE_UTIMENSAT
    virtual int sh_utimens(const char *path, const struct timespec ts[2]) = 0;
    #endif // HAVE_UTIMENSAT

    virtual int sh_open(const char *path, struct fuse_file_info *fi) = 0;
    virtual int sh_read(const char *path, char *buf, size_t size, off_t offset, struct fuse_file_info *fi) = 0;
    virtual int sh_write(const char *path, const char *buf, size_t size, off_t offset, struct fuse_file_info *fi) = 0;
    virtual int sh_statfs(const char *path, struct statvfs *stbuf) = 0;
    virtual int sh_release(const char *path, struct fuse_file_info *fi) = 0;
    virtual int sh_flush(const char *path, struct fuse_file_info *fi) = 0;
    virtual int sh_fsync(const char *path, int isdatasync, struct fuse_file_info *fi) = 0;

    #ifdef HAVE_POSIX_FALLOCATE
    virtual int sh_fallocate(const char *path, int mode, off_t offset, off_t length, struct fuse_file_info *fi) = 0;
    #endif // HAVE_POSIX_FALLOCATE

    /* xattr operations are optional and can safely be left unimplemented */
    #ifdef HAVE_SETXATTR
    virtual int sh_setxattr(const char *path, const char *name, const char *value, size_t size, int flags) = 0;
    virtual int sh_getxattr(const char *path, const char *name, char *value, size_t size) = 0;
    virtual int sh_listxattr(const char *path, char *list, size_t size) = 0;
    virtual int sh_removexattr(const char *path, const char *name) = 0;
    #endif // HAVE_SETXATTR
>>>>>>> 40d95863
};

} // namespace helpers
} // namespace veil


#endif // VEILHELPERS_I_STORAGE_HELPER_H<|MERGE_RESOLUTION|>--- conflicted
+++ resolved
@@ -16,71 +16,16 @@
 
 #include <unordered_map>
 
-<<<<<<< HEAD
-#include <boost/any.hpp>
-
-#include <unordered_map>
-
-namespace veil {
-namespace helpers {
-=======
 namespace veil
 {
 namespace helpers
 {
->>>>>>> 40d95863
 
 /**
  * The IStorageHelper interface.
  * Base class of all storage helpers. Unifies their interface.
  * All callback have their equivalent in FUSE API and should be used in that matter.
  */
-<<<<<<< HEAD
-class IStorageHelper {
-	public:
-        using ArgsMap = std::unordered_map<std::string, boost::any>;
-
-        virtual ~IStorageHelper() {};
-
-        virtual int sh_getattr(const char *path, struct stat *stbuf) = 0;
-        virtual int sh_access(const char *path, int mask) = 0;
-        virtual int sh_readlink(const char *path, char *buf, size_t size) = 0;
-        virtual int sh_readdir(const char *path, void *buf, fuse_fill_dir_t filler, off_t offset, struct fuse_file_info *fi) = 0;
-        virtual int sh_mknod(const char *path, mode_t mode, dev_t rdev) = 0;
-        virtual int sh_mkdir(const char *path, mode_t mode) = 0;
-        virtual int sh_unlink(const char *path) = 0;
-        virtual int sh_rmdir(const char *path) = 0;
-        virtual int sh_symlink(const char *from, const char *to) = 0;
-        virtual int sh_rename(const char *from, const char *to) = 0;
-        virtual int sh_link(const char *from, const char *to) = 0;
-        virtual int sh_chmod(const char *path, mode_t mode) = 0;
-        virtual int sh_chown(const char *path, uid_t uid, gid_t gid) = 0;
-        virtual int sh_truncate(const char *path, off_t size) = 0;
-
-        #ifdef HAVE_UTIMENSAT
-        virtual int sh_utimens(const char *path, const struct timespec ts[2]) = 0;
-        #endif // HAVE_UTIMENSAT
-
-        virtual int sh_open(const char *path, struct fuse_file_info *fi) = 0;
-        virtual int sh_read(const char *path, char *buf, size_t size, off_t offset, struct fuse_file_info *fi) = 0;
-        virtual int sh_write(const char *path, const char *buf, size_t size, off_t offset, struct fuse_file_info *fi) = 0;
-        virtual int sh_statfs(const char *path, struct statvfs *stbuf) = 0;
-        virtual int sh_release(const char *path, struct fuse_file_info *fi) = 0;
-        virtual int sh_flush(const char *path, struct fuse_file_info *fi) = 0;
-        virtual int sh_fsync(const char *path, int isdatasync, struct fuse_file_info *fi) = 0;
-
-        #ifdef HAVE_POSIX_FALLOCATE
-        virtual int sh_fallocate(const char *path, int mode, off_t offset, off_t length, struct fuse_file_info *fi) = 0;
-        #endif // HAVE_POSIX_FALLOCATE
-
-        /* xattr operations are optional and can safely be left unimplemented */
-        #ifdef HAVE_SETXATTR
-        virtual int sh_setxattr(const char *path, const char *name, const char *value, size_t size, int flags) = 0;
-        virtual int sh_getxattr(const char *path, const char *name, char *value, size_t size) = 0;
-        virtual int sh_listxattr(const char *path, char *list, size_t size) = 0;
-        virtual int sh_removexattr(const char *path, const char *name) = 0;
-        #endif // HAVE_SETXATTR
-=======
 class IStorageHelper
 {
 public:
@@ -126,7 +71,6 @@
     virtual int sh_listxattr(const char *path, char *list, size_t size) = 0;
     virtual int sh_removexattr(const char *path, const char *name) = 0;
     #endif // HAVE_SETXATTR
->>>>>>> 40d95863
 };
 
 } // namespace helpers
