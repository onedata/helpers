/**
 * @file scheduler.h
 * @author Konrad Zemek
 * @copyright (C) 2014 ACK CYFRONET AGH
 * @copyright This software is released under the MIT license cited in 'LICENSE.txt'
 */

#ifndef HELPERS_SCHEDULER_H
#define HELPERS_SCHEDULER_H


#include <boost/asio.hpp>

#include <chrono>
#include <functional>
#include <vector>
#include <thread>

<<<<<<< HEAD
namespace veil
=======
#include <boost/asio/io_service.hpp>

namespace one
>>>>>>> 177bb4c1
{

/**
 * The Scheduler class is responsible for scheduling work to an underlying pool
 * of worker threads.
 */
class Scheduler
{
public:
    /**
     * Constructor.
     * Creates worker threads.
     * @param threadNumber The number of threads to be spawned.
     */
    Scheduler(const unsigned int threadNumber);

    /**
     * Destructor.
     * Stops the scheduler and joins worker threads.
     */
    virtual ~Scheduler();

    /**
     * Runs a task asynchronously in @c Scheduler's thread pool.
     * @param task The task to execute.
     */
    virtual void post(const std::function<void()> &task);

    /**
     * Runs a task asynchronously in @c Scheduler's thread pool on an object
     * references by a non-owning pointer.
     * @param member The member to invoke.
     * @param subject The subject whose member is to be invoked.
     * @param args Arguments to pass to the member.
     */
    template<class R, class T, class... Args>
    void post(R (T::*member), std::weak_ptr<T> subject, Args&&... args)
    {
        auto task = std::bind(member, std::placeholders::_1, std::forward<Args>(args)...);
        post([s = std::move(subject), t = std::move(task)]{
            if(auto subject = s.lock())
                t(subject.get());
        });
    }

    /**
     * A convenience overload for @c post taking a @c std::shared_ptr.
     */
    template<class R, class T, class... Args>
    void post(R (T::*member), const std::shared_ptr<T> &subject, Args&&... args)
    {
        post(member, std::weak_ptr<T>{subject}, std::forward<Args>(args)...);
    }

    /**
     * Schedules a task to be run after some time.
     * @param after The duration after which the task should be executed.
     * @param task The task to execute.
     * @return A function to cancel the scheduled task.
     */
    virtual std::function<void()> schedule(const std::chrono::milliseconds after,
                                           std::function<void()> task);

    /**
     * Schedules a task to be run after some time on an object referenced by a
     * non-owning pointer.
     * @param after The duration after which the task should be executed.
     * @param member The member to invoke.
     * @param subject The subject whose member is to be invoked.
     * @param args Arguments to pass to the member.
     * @return A function to cancel the scheduled task.
     */
    template<class R, class T, class... Args>
    std::function<void()> schedule(const std::chrono::milliseconds after,
                                   R (T::*member),
                                   std::weak_ptr<T> subject,
                                   Args&&... args)
    {
        auto task = std::bind(member, std::placeholders::_1, std::forward<Args>(args)...);
        return schedule(after, [s = std::move(subject), t = std::move(task)]{
            if(auto subject = s.lock())
                t(subject.get());
        });
    }

    /**
     * A convenience overload for @c schedule taking a @c std::shared_ptr.
     */
    template<class R, class T, class... Args>
    std::function<void()> schedule(const std::chrono::milliseconds after,
                                   R (T::*member),
                                   const std::shared_ptr<T> &subject,
                                   Args&&... args)
    {
        return schedule(after, member, std::weak_ptr<T>{subject},
                        std::forward<Args>(args)...);
    }

private:
    std::vector<std::thread> m_workers;
    boost::asio::io_service m_ioService;
    boost::asio::io_service::work m_idleWork;
};

} // namespace one

<<<<<<< HEAD

#endif // VEILHELPERS_SCHEDULER_H
=======
#endif // HELPERS_SCHEDULER_H
>>>>>>> 177bb4c1
<|MERGE_RESOLUTION|>--- conflicted
+++ resolved
@@ -16,13 +16,7 @@
 #include <vector>
 #include <thread>
 
-<<<<<<< HEAD
-namespace veil
-=======
-#include <boost/asio/io_service.hpp>
-
 namespace one
->>>>>>> 177bb4c1
 {
 
 /**
@@ -129,9 +123,5 @@
 
 } // namespace one
 
-<<<<<<< HEAD
 
-#endif // VEILHELPERS_SCHEDULER_H
-=======
-#endif // HELPERS_SCHEDULER_H
->>>>>>> 177bb4c1
+#endif // HELPERS_SCHEDULER_H