#include "communication/communicator.h"
#include "communication/declarations.h"
#include "messages/clientMessage.h"
#include "messages/serverMessage.h"
#include "messages/handshakeRequest.h"

#include "messages.pb.h"

#include <boost/make_shared.hpp>
#include <boost/python.hpp>
#include <boost/smart_ptr.hpp>

#include <chrono>
#include <memory>
#include <string>

using namespace std::literals;
using namespace one::communication;
using namespace one;
using namespace boost::python;
using namespace one::messages;

template <class LowerLayer> class Hijacker : public LowerLayer {
public:
    using Callback = typename LowerLayer::Callback;
    using LowerLayer::LowerLayer;

    auto send(std::string msg, Callback callback, const int retry)
    {
        m_lastMessageSent = msg;
        return LowerLayer::send(std::move(msg), std::move(callback), retry);
    }

    std::string &lastMessageSent() { return m_lastMessageSent; }

    auto setHandshake(std::function<std::string()> getHandshake,
        std::function<std::error_code(std::string)> onHandshakeResponse,
        std::function<void(std::error_code)> onHandshakeDone)
    {
        m_handshake = getHandshake();
        return LowerLayer::setHandshake(std::move(getHandshake),
            [ this, onHandshakeResponse = std::move(onHandshakeResponse) ](
                                            std::string response) {
                try {
                    m_handshakeResponsePromise.set_value(response);
                }
                catch (std::future_error) {
                }
                return onHandshakeResponse(std::move(response));
            },
            [](auto) {});
    }

    std::string &handshake() { return m_handshake; }

    std::string handshakeResponse()
    {
        return m_handshakeResponsePromise.get_future().get();
    }

private:
    std::promise<std::string> m_handshakeResponsePromise;
    std::string m_handshake;
    std::string m_lastMessageSent;
};

using CustomCommunicator =
    layers::Translator<layers::Replier<layers::Inbox<layers::Sequencer<
        layers::BinaryTranslator<Hijacker<layers::Retrier<ConnectionPool>>>>>>>;

class ExampleClientMessage : public messages::ClientMessage {
public:
    ExampleClientMessage(std::string description)
        : m_description{std::move(description)}
    {
    }

    std::string toString() const override { return ""; }

    std::unique_ptr<ProtocolClientMessage> serializeAndDestroy() override
    {
        auto msg = std::make_unique<ProtocolClientMessage>();
        auto status = msg->mutable_status();
        status->set_code(one::clproto::Status_Code_ok);
        status->set_description(m_description);
        return msg;
    }

private:
    std::string m_description;
};

class ExampleServerMessage : public messages::ServerMessage {
public:
    ExampleServerMessage(std::unique_ptr<ProtocolServerMessage> protocolMsg_)
        : m_protocolMsg{std::move(protocolMsg_)}
    {
    }

    virtual std::string toString() const override { return ""; }

    ProtocolServerMessage &protocolMsg() const { return *m_protocolMsg; }

private:
    std::unique_ptr<ProtocolServerMessage> m_protocolMsg;
};

class CommunicatorProxy {
public:
    CommunicatorProxy(const std::size_t connectionsNumber, std::string host,
        const unsigned short port)
        : m_scheduler{std::make_shared<Scheduler>(1)}
        , m_communicator{
              connectionsNumber, std::move(host), port, false, createConnection}
    {
<<<<<<< HEAD
        m_communicator.setScheduler(m_scheduler);
=======
        m_communicator.setScheduler(std::make_shared<Scheduler>(1));
>>>>>>> d6915d15
    }

    void connect() { m_communicator.connect(); }

    std::string send(const std::string &description)
    {
        m_communicator.send(ExampleClientMessage{description});
        return m_communicator.lastMessageSent();
    }

    void sendAsync(const std::string &description)
    {
        std::thread{[=] { send(description); }}.detach();
    }

    std::string communicate(const std::string &description)
    {
        m_future = m_communicator.communicate<ExampleServerMessage>(
            ExampleClientMessage{description}, int{});

        return m_communicator.lastMessageSent();
    }

    std::string communicateReceive()
    {
        if (m_future.wait_for(10s) == std::future_status::ready)
            return m_future.get().protocolMsg().SerializeAsString();
        else
            throw std::system_error(std::make_error_code(std::errc::timed_out));
    }

    std::string setHandshake(const std::string &description, bool fail)
    {
        m_communicator.setHandshake(
            [=] { return messages::HandshakeRequest{description}; },
            [=](auto) {
                return fail ? std::make_error_code(std::errc::bad_message)
                            : std::error_code{};
            });

        return m_communicator.handshake();
    }

    std::string handshakeResponse()
    {
        return m_communicator.handshakeResponse();
    }

private:
    std::shared_ptr<Scheduler> m_scheduler;
    CustomCommunicator m_communicator;
    std::future<ExampleServerMessage> m_future;
};

boost::shared_ptr<CommunicatorProxy> create(
    const unsigned int connectionsNumber, std::string host,
    const unsigned short port)
{
    return boost::make_shared<CommunicatorProxy>(
        connectionsNumber, std::move(host), port);
}

std::string prepareReply(
    const std::string &toWhat, const std::string &description)
{
    one::clproto::ClientMessage clientMsg;
    clientMsg.ParseFromString(toWhat);

    one::clproto::ServerMessage serverMsg;
    serverMsg.set_message_id(clientMsg.message_id());
    auto status = serverMsg.mutable_status();
    status->set_code(one::clproto::Status_Code_ok);
    status->set_description(description);

    return serverMsg.SerializeAsString();
}

BOOST_PYTHON_MODULE(communication_stack)
{
    class_<CommunicatorProxy, boost::noncopyable>("Communicator", no_init)
        .def("__init__", make_constructor(create))
        .def("connect", &CommunicatorProxy::connect)
        .def("send", &CommunicatorProxy::send)
        .def("sendAsync", &CommunicatorProxy::sendAsync)
        .def("communicate", &CommunicatorProxy::communicate)
        .def("communicateReceive", &CommunicatorProxy::communicateReceive)
        .def("setHandshake", &CommunicatorProxy::setHandshake)
        .def("handshakeResponse", &CommunicatorProxy::handshakeResponse);

    def("prepareReply", prepareReply);
}<|MERGE_RESOLUTION|>--- conflicted
+++ resolved
@@ -109,15 +109,10 @@
 public:
     CommunicatorProxy(const std::size_t connectionsNumber, std::string host,
         const unsigned short port)
-        : m_scheduler{std::make_shared<Scheduler>(1)}
-        , m_communicator{
+        : m_communicator{
               connectionsNumber, std::move(host), port, false, createConnection}
     {
-<<<<<<< HEAD
-        m_communicator.setScheduler(m_scheduler);
-=======
         m_communicator.setScheduler(std::make_shared<Scheduler>(1));
->>>>>>> d6915d15
     }
 
     void connect() { m_communicator.connect(); }
@@ -167,7 +162,6 @@
     }
 
 private:
-    std::shared_ptr<Scheduler> m_scheduler;
     CustomCommunicator m_communicator;
     std::future<ExampleServerMessage> m_future;
 };
