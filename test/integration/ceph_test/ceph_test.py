--- conflicted
+++ resolved
@@ -106,12 +106,8 @@
 def test_truncate_should_truncate_data(helper):
     file_id = random_str()
     data = random_str()
-<<<<<<< HEAD
     size = random_int(upper_bound=len(data))
-=======
-    size = random_int(len(data))
     file_uuid = random_str()
->>>>>>> 1940bfb1
 
     assert helper.write(file_id, data, 0, file_uuid) == len(data)
     helper.truncate(file_id, size)
