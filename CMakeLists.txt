--- conflicted
+++ resolved
@@ -22,7 +22,6 @@
 # Setup fuse
 message(STATUS "Checking for FUSE...")
 find_package(FUSE REQUIRED)
-include_directories(SYSTEM ${FUSE_INCLUDE_DIRS}/.. ${FUSE_INCLUDE_DIRS})
 
 # Setup Intel TBB
 message(STATUS "Checking for Intel TBB...")
@@ -60,15 +59,10 @@
 add_definitions(
     ${FUSE_DEFINITIONS}
     -DFUSE_USE_VERSION=29
-<<<<<<< HEAD
-    -DBOOST_THREAD_VERSION=4
-    -DBOOST_BIND_NO_PLACEHOLDERS)
-=======
     -DBOOST_BIND_NO_PLACEHOLDERS
     -DBOOST_THREAD_VERSION=4
     -DBOOST_THREAD_PROVIDES_EXECUTORS
-    -DBOOST_CHRONO_HEADER_ONLY)
->>>>>>> 8bd464c0
+    -DBOOST_CHRONO_HEADER_ONLY
 
 include_directories(SYSTEM
     ${FUSE_INCLUDE_DIRS}
